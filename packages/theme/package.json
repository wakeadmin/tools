--- conflicted
+++ resolved
@@ -1,6 +1,6 @@
 {
   "name": "@wakeadmin/theme",
-  "version": "0.2.2-next-12",
+  "version": "0.1.6",
   "description": "Wakedata 默认主题包",
   "main": "index.js",
   "types": "index.d.ts",
@@ -17,15 +17,6 @@
     "serve": "http-serve -p 5500 --cors ."
   },
   "devDependencies": {
-<<<<<<< HEAD
-    "cssnano": "^5.1.14",
-    "element-plus": "^2.2.22",
-    "element-ui": "2.14.1",
-    "fs-extra": "^10.1.0",
-    "http-serve": "^1.0.1",
-    "postcss": "^8.4.19",
-    "sass": "^1.56.1"
-=======
     "cssnano": "^5.1.13",
     "element-plus": "^2.2.18",
     "element-ui": "2.15.10",
@@ -34,7 +25,6 @@
     "postcss": "^8.4.18",
     "sass": "^1.55.0",
     "nodemon": "^2.0.20"
->>>>>>> 379383a8
   },
   "keywords": [
     "wakedata",
